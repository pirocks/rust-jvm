--- conflicted
+++ resolved
@@ -100,12 +100,8 @@
             InstructionInfo::astore_3 => astore(&current_frame, 3),
             InstructionInfo::athrow => {
                 current_frame.print_stack_trace();
-<<<<<<< HEAD
-                unimplemented!()},
-=======
                 unimplemented!()
             }
->>>>>>> 97e4ac87
             InstructionInfo::baload => unimplemented!(),
             InstructionInfo::bastore => unimplemented!(),
             InstructionInfo::bipush(b) => bipush(&current_frame, b),
